--- conflicted
+++ resolved
@@ -189,13 +189,8 @@
     strategy:
       fail-fast: false
       matrix:
-<<<<<<< HEAD
-        type: ['validation']
-        chip: ['esp32', 'esp32s2', 'esp32s3', 'esp32c3', 'esp32c6', 'esp32h2', 'esp32p4']
-=======
         type: ${{ fromJson(needs.get-artifacts.outputs.types) }}
         chip: ${{ fromJson(needs.get-artifacts.outputs.targets) }}
->>>>>>> 9e643c08
     steps:
       - name: Report pending
         uses: actions/github-script@v7
