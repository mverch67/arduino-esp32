--- conflicted
+++ resolved
@@ -166,15 +166,9 @@
 #elif CONFIG_IDF_TARGET_ESP32C2
   {(volatile spi_dev_t *)(DR_REG_SPI2_BASE), 0, -1, -1, -1, -1, false}
 #elif CONFIG_IDF_TARGET_ESP32C3
-<<<<<<< HEAD
-  {(volatile spi_dev_t *)(DR_REG_SPI2_BASE), 0, -1, -1, -1, -1}
+  {(volatile spi_dev_t *)(DR_REG_SPI2_BASE), 0, -1, -1, -1, -1, false}
 #elif CONFIG_IDF_TARGET_ESP32C6 || CONFIG_IDF_TARGET_ESP32H2 || CONFIG_IDF_TARGET_ESP32C5
-  {(spi_dev_t *)(DR_REG_SPI2_BASE), 0, -1, -1, -1, -1}
-=======
-  {(volatile spi_dev_t *)(DR_REG_SPI2_BASE), 0, -1, -1, -1, -1, false}
-#elif CONFIG_IDF_TARGET_ESP32C6 || CONFIG_IDF_TARGET_ESP32H2
   {(spi_dev_t *)(DR_REG_SPI2_BASE), 0, -1, -1, -1, -1, false}
->>>>>>> 543fad2b
 #else
   {(volatile spi_dev_t *)(DR_REG_SPI0_BASE), 0, -1, -1, -1, -1, false},
   {(volatile spi_dev_t *)(DR_REG_SPI1_BASE), 1, -1, -1, -1, -1, false},
@@ -199,15 +193,9 @@
 #elif CONFIG_IDF_TARGET_ESP32C2
   {(volatile spi_dev_t *)(DR_REG_SPI2_BASE), NULL, 0, -1, -1, -1, -1, false}
 #elif CONFIG_IDF_TARGET_ESP32C3
-<<<<<<< HEAD
-  {(volatile spi_dev_t *)(DR_REG_SPI2_BASE), NULL, 0, -1, -1, -1, -1}
+  {(volatile spi_dev_t *)(DR_REG_SPI2_BASE), NULL, 0, -1, -1, -1, -1, false}
 #elif CONFIG_IDF_TARGET_ESP32C6 || CONFIG_IDF_TARGET_ESP32H2 || CONFIG_IDF_TARGET_ESP32C5
-  {(spi_dev_t *)(DR_REG_SPI2_BASE), NULL, 0, -1, -1, -1, -1}
-=======
-  {(volatile spi_dev_t *)(DR_REG_SPI2_BASE), NULL, 0, -1, -1, -1, -1, false}
-#elif CONFIG_IDF_TARGET_ESP32C6 || CONFIG_IDF_TARGET_ESP32H2
   {(spi_dev_t *)(DR_REG_SPI2_BASE), NULL, 0, -1, -1, -1, -1, false}
->>>>>>> 543fad2b
 #else
   {(volatile spi_dev_t *)(DR_REG_SPI0_BASE), NULL, 0, -1, -1, -1, -1, false},
   {(volatile spi_dev_t *)(DR_REG_SPI1_BASE), NULL, 1, -1, -1, -1, -1, false},
