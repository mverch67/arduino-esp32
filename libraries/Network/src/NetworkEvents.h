/*
 * SPDX-FileCopyrightText: 2023 Espressif Systems (Shanghai) CO LTD
 *
 * SPDX-License-Identifier: Apache-2.0
 */
#pragma once

#include "soc/soc_caps.h"
#include "esp_err.h"
#include "esp_event.h"
#include "esp_netif_types.h"
#include "esp_eth_driver.h"
#include <functional>
#include "freertos/FreeRTOS.h"
#include "freertos/task.h"
#include "freertos/queue.h"
#include "freertos/semphr.h"
#include "freertos/event_groups.h"
<<<<<<< HEAD
#include "sdkconfig.h"
=======
#if defined NETWORK_EVENTS_MUTEX && SOC_CPU_CORES_NUM > 1
#include <mutex>
#endif  // defined NETWORK_EVENTS_MUTEX &&  SOC_CPU_CORES_NUM > 1
>>>>>>> 07c510e3

#if SOC_WIFI_SUPPORTED || CONFIG_ESP_WIFI_REMOTE_ENABLED
#include "esp_wifi_types.h"
#include "esp_smartconfig.h"
#include "network_provisioning/network_config.h"
#endif

<<<<<<< HEAD
#if SOC_WIFI_SUPPORTED || CONFIG_ESP_WIFI_REMOTE_ENABLED
static const int WIFI_SCANNING_BIT = BIT0;
static const int WIFI_SCAN_DONE_BIT = BIT1;
=======
#if SOC_WIFI_SUPPORTED
constexpr int WIFI_SCANNING_BIT = BIT0;
constexpr int WIFI_SCAN_DONE_BIT = BIT1;
>>>>>>> 07c510e3
#endif

#define NET_HAS_IP6_GLOBAL_BIT 0

ESP_EVENT_DECLARE_BASE(ARDUINO_EVENTS);

typedef enum {
  ARDUINO_EVENT_NONE = 0,
  ARDUINO_EVENT_ETH_START,
  ARDUINO_EVENT_ETH_STOP,
  ARDUINO_EVENT_ETH_CONNECTED,
  ARDUINO_EVENT_ETH_DISCONNECTED,
  ARDUINO_EVENT_ETH_GOT_IP,
  ARDUINO_EVENT_ETH_LOST_IP,
  ARDUINO_EVENT_ETH_GOT_IP6,
<<<<<<< HEAD
#if SOC_WIFI_SUPPORTED || CONFIG_ESP_WIFI_REMOTE_ENABLED
  ARDUINO_EVENT_WIFI_OFF,
=======
#if SOC_WIFI_SUPPORTED
  ARDUINO_EVENT_WIFI_OFF = 100,
>>>>>>> 07c510e3
  ARDUINO_EVENT_WIFI_READY,
  ARDUINO_EVENT_WIFI_SCAN_DONE,
  ARDUINO_EVENT_WIFI_FTM_REPORT,
  ARDUINO_EVENT_WIFI_STA_START = 110,
  ARDUINO_EVENT_WIFI_STA_STOP,
  ARDUINO_EVENT_WIFI_STA_CONNECTED,
  ARDUINO_EVENT_WIFI_STA_DISCONNECTED,
  ARDUINO_EVENT_WIFI_STA_AUTHMODE_CHANGE,
  ARDUINO_EVENT_WIFI_STA_GOT_IP,
  ARDUINO_EVENT_WIFI_STA_GOT_IP6,
  ARDUINO_EVENT_WIFI_STA_LOST_IP,
  ARDUINO_EVENT_WIFI_AP_START = 130,
  ARDUINO_EVENT_WIFI_AP_STOP,
  ARDUINO_EVENT_WIFI_AP_STACONNECTED,
  ARDUINO_EVENT_WIFI_AP_STADISCONNECTED,
  ARDUINO_EVENT_WIFI_AP_STAIPASSIGNED,
  ARDUINO_EVENT_WIFI_AP_PROBEREQRECVED,
  ARDUINO_EVENT_WIFI_AP_GOT_IP6,
  ARDUINO_EVENT_WPS_ER_SUCCESS = 140,
  ARDUINO_EVENT_WPS_ER_FAILED,
  ARDUINO_EVENT_WPS_ER_TIMEOUT,
  ARDUINO_EVENT_WPS_ER_PIN,
  ARDUINO_EVENT_WPS_ER_PBC_OVERLAP,
  ARDUINO_EVENT_SC_SCAN_DONE = 150,
  ARDUINO_EVENT_SC_FOUND_CHANNEL,
  ARDUINO_EVENT_SC_GOT_SSID_PSWD,
  ARDUINO_EVENT_SC_SEND_ACK_DONE,
  ARDUINO_EVENT_PROV_INIT = 160,
  ARDUINO_EVENT_PROV_DEINIT,
  ARDUINO_EVENT_PROV_START,
  ARDUINO_EVENT_PROV_END,
  ARDUINO_EVENT_PROV_CRED_RECV,
  ARDUINO_EVENT_PROV_CRED_FAIL,
  ARDUINO_EVENT_PROV_CRED_SUCCESS,
#endif
  ARDUINO_EVENT_PPP_START = 200,
  ARDUINO_EVENT_PPP_STOP,
  ARDUINO_EVENT_PPP_CONNECTED,
  ARDUINO_EVENT_PPP_DISCONNECTED,
  ARDUINO_EVENT_PPP_GOT_IP,
  ARDUINO_EVENT_PPP_LOST_IP,
  ARDUINO_EVENT_PPP_GOT_IP6,
  ARDUINO_EVENT_MAX
} arduino_event_id_t;

typedef union {
  ip_event_ap_staipassigned_t wifi_ap_staipassigned;
  ip_event_got_ip_t got_ip;
  ip_event_got_ip6_t got_ip6;
  esp_eth_handle_t eth_connected;
#if SOC_WIFI_SUPPORTED || CONFIG_ESP_WIFI_REMOTE_ENABLED
  wifi_event_sta_scan_done_t wifi_scan_done;
  wifi_event_sta_authmode_change_t wifi_sta_authmode_change;
  wifi_event_sta_connected_t wifi_sta_connected;
  wifi_event_sta_disconnected_t wifi_sta_disconnected;
  wifi_event_sta_wps_er_pin_t wps_er_pin;
  wifi_event_sta_wps_fail_reason_t wps_fail_reason;
  wifi_event_ap_probe_req_rx_t wifi_ap_probereqrecved;
  wifi_event_ap_staconnected_t wifi_ap_staconnected;
  wifi_event_ap_stadisconnected_t wifi_ap_stadisconnected;
  wifi_event_ftm_report_t wifi_ftm_report;
#endif
#if SOC_WIFI_SUPPORTED
  wifi_sta_config_t prov_cred_recv;
  network_prov_wifi_sta_fail_reason_t prov_fail_reason;
  smartconfig_event_got_ssid_pswd_t sc_got_ssid_pswd;
#endif
} arduino_event_info_t;

/**
 * @brief struct combines arduino event id and event's data object
 *
 */
struct arduino_event_t {
  arduino_event_id_t event_id;
  arduino_event_info_t event_info;
};

// type aliases
using NetworkEventCb = void (*)(arduino_event_id_t event);
using NetworkEventFuncCb = std::function<void(arduino_event_id_t event, arduino_event_info_t info)>;
using NetworkEventSysCb = void (*)(arduino_event_t *event);
using network_event_handle_t = size_t;

/**
 * @brief Class that provides network events callback handling
 * it registers user callback functions for event handling,
 * maintains the queue of events and propagates the event among subscribed callbacks
 * callback are called in the context of a dedicated task consuming the queue
 *
 */
class NetworkEvents {
public:
  NetworkEvents();
  ~NetworkEvents();

  /**
   * @brief register callback function to be executed on arduino event(s)
   * @note if same handler is registered twice or more than same handler would be called twice or more times
   *
   * @param cbEvent static callback function
   * @param event event to process, any event by default
   * @return network_event_handle_t
   */
  network_event_handle_t onEvent(NetworkEventCb cbEvent, arduino_event_id_t event = ARDUINO_EVENT_MAX);

  /**
   * @brief register functional callback to be executed on arduino event(s)
   * also used for lambda callbacks
   * @note if same handler is registered twice or more than same handler would be called twice or more times
   *
   * @param cbEvent static callback function
   * @param event event to process, any event by default
   * @return network_event_handle_t
   */
  network_event_handle_t onEvent(NetworkEventFuncCb cbEvent, arduino_event_id_t event = ARDUINO_EVENT_MAX);

  /**
   * @brief register static system callback to be executed on arduino event(s)
   * callback function would be supplied with a pointer to arduino_event_t structure as an argument
   *
   * @note if same handler is registered twice or more than same handler would be called twice or more times
   *
   * @param cbEvent static callback function
   * @param event event to process, any event by default
   * @return network_event_handle_t
   */
  network_event_handle_t onEvent(NetworkEventSysCb cbEvent, arduino_event_id_t event = ARDUINO_EVENT_MAX);

  /**
   * @brief unregister static function callback
   * @note a better way to unregister callbacks is to save/unregister via network_event_handle_t
   *
   * @param cbEvent static callback function
   * @param event event to process, any event by default
   */
  void removeEvent(NetworkEventCb cbEvent, arduino_event_id_t event = ARDUINO_EVENT_MAX);

  /**
   * @brief unregister functional callback
   * @note a better way to unregister callbacks is to save/unregister via network_event_handle_t
   * @note this does not work for lambda's! Do unregister via network_event_handle_t
   *
   * @param cbEvent functional callback
   * @param event event to process, any event by default
   */
  void removeEvent(NetworkEventFuncCb cbEvent, arduino_event_id_t event = ARDUINO_EVENT_MAX)
    __attribute__((deprecated("removing functional callbacks via pointer is deprecated, use removeEvent(network_event_handle_t) instead")));

  /**
   * @brief unregister static system function callback
   * @note a better way to unregister callbacks is to save/unregister via network_event_handle_t
   *
   * @param cbEvent static callback function
   * @param event event to process, any event by default
   */
  void removeEvent(NetworkEventSysCb cbEvent, arduino_event_id_t event = ARDUINO_EVENT_MAX);

  /**
   * @brief unregister event callback via handler
   *
   * @param cbEvent static callback function
   * @param event event to process, any event by default
   */
  void removeEvent(network_event_handle_t event_handle);

  /**
   * @brief get a human-readable name of an event by it's id
   *
   * @param id event id code
   * @return const char* event name string
   */
  static const char *eventName(arduino_event_id_t id);

  /**
   * @brief post an event to the queue
   * and propagade and event to subscribed handlers
   * @note posting an event will trigger context switch from a lower priority task
   *
   * @param event a pointer to arduino_event_t struct
   * @return true if event was queued susccessfuly
   * @return false on memrory allocation error or queue is full
   */
  bool postEvent(const arduino_event_t *event);

  int getStatusBits() const;
  int waitStatusBits(int bits, uint32_t timeout_ms);
  int setStatusBits(int bits);
  int clearStatusBits(int bits);

  friend class ESP_NetworkInterface;
  friend class ETHClass;
  friend class PPPClass;
#if SOC_WIFI_SUPPORTED || CONFIG_ESP_WIFI_REMOTE_ENABLED
  friend class STAClass;
  friend class APClass;
  friend class WiFiGenericClass;
#endif

protected:
  bool initNetworkEvents();
  // same as onEvent() but places newly added handler at the beginning of registered events list
  network_event_handle_t onSysEvent(NetworkEventCb cbEvent, arduino_event_id_t event = ARDUINO_EVENT_MAX);
  // same as onEvent() but places newly added handler at the beginning of registered events list
  network_event_handle_t onSysEvent(NetworkEventFuncCb cbEvent, arduino_event_id_t event = ARDUINO_EVENT_MAX);
  // same as onEvent() but places newly added handler at the beginning of registered events list
  network_event_handle_t onSysEvent(NetworkEventSysCb cbEvent, arduino_event_id_t event = ARDUINO_EVENT_MAX);

private:
  /**
   * @brief an object holds callback's definitions:
   * - callback id
   * - callback function pointers
   * - binded event id
   *
   */
  struct NetworkEventCbList_t {
    network_event_handle_t id;
    NetworkEventCb cb;
    NetworkEventFuncCb fcb;
    NetworkEventSysCb scb;
    arduino_event_id_t event;

    explicit NetworkEventCbList_t(
      network_event_handle_t id, NetworkEventCb cb = nullptr, NetworkEventFuncCb fcb = nullptr, NetworkEventSysCb scb = nullptr,
      arduino_event_id_t event = ARDUINO_EVENT_MAX
    )
      : id(id), cb(cb), fcb(fcb), scb(scb), event(event) {}
  };

  // define initial id's value
  network_event_handle_t _current_id{0};

  EventGroupHandle_t _arduino_event_group;
  QueueHandle_t _arduino_event_queue;
  TaskHandle_t _arduino_event_task_handle;

  // registered events callbacks container
  std::vector<NetworkEventCbList_t> _cbEventList;

#if defined NETWORK_EVENTS_MUTEX && SOC_CPU_CORES_NUM > 1
  // container access mutex
  std::mutex _mtx;
#endif  // defined NETWORK_EVENTS_MUTEX &&  SOC_CPU_CORES_NUM > 1

  /**
   * @brief task function that picks events from an event queue and calls registered callbacks
   *
   */
  void _checkForEvent();
};<|MERGE_RESOLUTION|>--- conflicted
+++ resolved
@@ -16,13 +16,10 @@
 #include "freertos/queue.h"
 #include "freertos/semphr.h"
 #include "freertos/event_groups.h"
-<<<<<<< HEAD
 #include "sdkconfig.h"
-=======
 #if defined NETWORK_EVENTS_MUTEX && SOC_CPU_CORES_NUM > 1
 #include <mutex>
 #endif  // defined NETWORK_EVENTS_MUTEX &&  SOC_CPU_CORES_NUM > 1
->>>>>>> 07c510e3
 
 #if SOC_WIFI_SUPPORTED || CONFIG_ESP_WIFI_REMOTE_ENABLED
 #include "esp_wifi_types.h"
@@ -30,15 +27,9 @@
 #include "network_provisioning/network_config.h"
 #endif
 
-<<<<<<< HEAD
-#if SOC_WIFI_SUPPORTED || CONFIG_ESP_WIFI_REMOTE_ENABLED
-static const int WIFI_SCANNING_BIT = BIT0;
-static const int WIFI_SCAN_DONE_BIT = BIT1;
-=======
-#if SOC_WIFI_SUPPORTED
+#if SOC_WIFI_SUPPORTED || CONFIG_ESP_WIFI_REMOTE_ENABLED
 constexpr int WIFI_SCANNING_BIT = BIT0;
 constexpr int WIFI_SCAN_DONE_BIT = BIT1;
->>>>>>> 07c510e3
 #endif
 
 #define NET_HAS_IP6_GLOBAL_BIT 0
@@ -54,13 +45,8 @@
   ARDUINO_EVENT_ETH_GOT_IP,
   ARDUINO_EVENT_ETH_LOST_IP,
   ARDUINO_EVENT_ETH_GOT_IP6,
-<<<<<<< HEAD
-#if SOC_WIFI_SUPPORTED || CONFIG_ESP_WIFI_REMOTE_ENABLED
-  ARDUINO_EVENT_WIFI_OFF,
-=======
-#if SOC_WIFI_SUPPORTED
+#if SOC_WIFI_SUPPORTED || CONFIG_ESP_WIFI_REMOTE_ENABLED
   ARDUINO_EVENT_WIFI_OFF = 100,
->>>>>>> 07c510e3
   ARDUINO_EVENT_WIFI_READY,
   ARDUINO_EVENT_WIFI_SCAN_DONE,
   ARDUINO_EVENT_WIFI_FTM_REPORT,
