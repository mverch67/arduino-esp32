#include <stdlib.h>
#include <stdio.h>
#include <string.h>
#include <inttypes.h>
#include <ctime>

#include "pins_arduino.h"
#include "io_pin_remap.h"
#include "HardwareSerial.h"
#include "soc/soc_caps.h"
#include "driver/uart.h"
#include "freertos/queue.h"

#ifndef ARDUINO_SERIAL_EVENT_TASK_STACK_SIZE
#define ARDUINO_SERIAL_EVENT_TASK_STACK_SIZE 2048
#endif

#ifndef ARDUINO_SERIAL_EVENT_TASK_PRIORITY
#define ARDUINO_SERIAL_EVENT_TASK_PRIORITY (configMAX_PRIORITIES - 1)
#endif

#ifndef ARDUINO_SERIAL_EVENT_TASK_RUNNING_CORE
#define ARDUINO_SERIAL_EVENT_TASK_RUNNING_CORE -1
#endif

void serialEvent(void) __attribute__((weak));

#if SOC_UART_HP_NUM > 1
void serialEvent1(void) __attribute__((weak));
<<<<<<< HEAD
void serialEvent1(void) {}
#endif /* SOC_UART_HP_NUM > 1 */
=======
#endif /* SOC_UART_NUM > 1 */
>>>>>>> f083e2df

#if SOC_UART_HP_NUM > 2
void serialEvent2(void) __attribute__((weak));
<<<<<<< HEAD
void serialEvent2(void) {}
#endif /* SOC_UART_HP_NUM > 2 */
=======
#endif /* SOC_UART_NUM > 2 */
>>>>>>> f083e2df

#if !defined(NO_GLOBAL_INSTANCES) && !defined(NO_GLOBAL_SERIAL)
// There is always Seria0 for UART0
HardwareSerial Serial0(0);
#if SOC_UART_HP_NUM > 1
HardwareSerial Serial1(1);
#endif
#if SOC_UART_HP_NUM > 2
HardwareSerial Serial2(2);
#endif

#if HWCDC_SERIAL_IS_DEFINED == 1  // Hardware JTAG CDC Event
extern void HWCDCSerialEvent(void) __attribute__((weak));
#endif

#if USB_SERIAL_IS_DEFINED == 1  // Native USB CDC Event
// Used by Hardware Serial for USB CDC events
extern void USBSerialEvent(void) __attribute__((weak));
#endif

void serialEventRun(void) {
#if HWCDC_SERIAL_IS_DEFINED == 1  // Hardware JTAG CDC Event
  if (HWCDCSerialEvent && HWCDCSerial.available()) {
    HWCDCSerialEvent();
  }
#endif
#if USB_SERIAL_IS_DEFINED == 1  // Native USB CDC Event
  if (USBSerialEvent && USBSerial.available()) {
    USBSerialEvent();
  }
#endif
  // UART0 is default serialEvent()
  if (serialEvent && Serial0.available()) {
    serialEvent();
  }
<<<<<<< HEAD
#if SOC_UART_HP_NUM > 1
  if (Serial1.available()) {
    serialEvent1();
  }
#endif
#if SOC_UART_HP_NUM > 2
  if (Serial2.available()) {
=======
#if SOC_UART_NUM > 1
  if (serialEvent1 && Serial1.available()) {
    serialEvent1();
  }
#endif
#if SOC_UART_NUM > 2
  if (serialEvent2 && Serial2.available()) {
>>>>>>> f083e2df
    serialEvent2();
  }
#endif
}
#endif

#if !CONFIG_DISABLE_HAL_LOCKS
#define HSERIAL_MUTEX_LOCK() \
  do {                       \
  } while (xSemaphoreTake(_lock, portMAX_DELAY) != pdPASS)
#define HSERIAL_MUTEX_UNLOCK() xSemaphoreGive(_lock)
#else
#define HSERIAL_MUTEX_LOCK()
#define HSERIAL_MUTEX_UNLOCK()
#endif

HardwareSerial::HardwareSerial(uint8_t uart_nr)
  : _uart_nr(uart_nr), _uart(NULL), _rxBufferSize(256), _txBufferSize(0), _onReceiveCB(NULL), _onReceiveErrorCB(NULL), _onReceiveTimeout(false), _rxTimeout(1),
    _rxFIFOFull(0), _eventTask(NULL)
#if !CONFIG_DISABLE_HAL_LOCKS
    ,
    _lock(NULL)
#endif
{
#if !CONFIG_DISABLE_HAL_LOCKS
  if (_lock == NULL) {
    _lock = xSemaphoreCreateMutex();
    if (_lock == NULL) {
      log_e("xSemaphoreCreateMutex failed");
      return;
    }
  }
#endif
  // set deinit function in the Peripheral Manager
  uart_init_PeriMan();
}

HardwareSerial::~HardwareSerial() {
  end();  // explicit Full UART termination
#if !CONFIG_DISABLE_HAL_LOCKS
  if (_lock != NULL) {
    vSemaphoreDelete(_lock);
  }
#endif
}

void HardwareSerial::_createEventTask(void *args) {
  // Creating UART event Task
  xTaskCreateUniversal(
    _uartEventTask, "uart_event_task", ARDUINO_SERIAL_EVENT_TASK_STACK_SIZE, this, ARDUINO_SERIAL_EVENT_TASK_PRIORITY, &_eventTask,
    ARDUINO_SERIAL_EVENT_TASK_RUNNING_CORE
  );
  if (_eventTask == NULL) {
    log_e(" -- UART%d Event Task not Created!", _uart_nr);
  }
}

void HardwareSerial::_destroyEventTask(void) {
  if (_eventTask != NULL) {
    vTaskDelete(_eventTask);
    _eventTask = NULL;
  }
}

void HardwareSerial::onReceiveError(OnReceiveErrorCb function) {
  HSERIAL_MUTEX_LOCK();
  // function may be NULL to cancel onReceive() from its respective task
  _onReceiveErrorCB = function;
  // this can be called after Serial.begin(), therefore it shall create the event task
  if (function != NULL && _uart != NULL && _eventTask == NULL) {
    _createEventTask(this);
  }
  HSERIAL_MUTEX_UNLOCK();
}

void HardwareSerial::onReceive(OnReceiveCb function, bool onlyOnTimeout) {
  HSERIAL_MUTEX_LOCK();
  // function may be NULL to cancel onReceive() from its respective task
  _onReceiveCB = function;

  // setting the callback to NULL will just disable it
  if (_onReceiveCB != NULL) {
    // When Rx timeout is Zero (disabled), there is only one possible option that is callback when FIFO reaches 120 bytes
    _onReceiveTimeout = _rxTimeout > 0 ? onlyOnTimeout : false;

    // in case that onReceive() shall work only with RX Timeout, FIFO shall be high
    // this is a work around for an IDF issue with events and low FIFO Full value (< 3)
    if (_onReceiveTimeout) {
      uartSetRxFIFOFull(_uart, 120);
      log_w("OnReceive is set to Timeout only, thus FIFO Full is now 120 bytes.");
    }

    // this method can be called after Serial.begin(), therefore it shall create the event task
    if (_uart != NULL && _eventTask == NULL) {
      _createEventTask(this);  // Create event task
    }
  }
  HSERIAL_MUTEX_UNLOCK();
}

// This function allow the user to define how many bytes will trigger an Interrupt that will copy RX FIFO to the internal RX Ringbuffer
// ISR will also move data from FIFO to RX Ringbuffer after a RX Timeout defined in HardwareSerial::setRxTimeout(uint8_t symbols_timeout)
// A low value of FIFO Full bytes will consume more CPU time within the ISR
// A high value of FIFO Full bytes will make the application wait longer to have byte available for the Stkech in a streaming scenario
// Both RX FIFO Full and RX Timeout may affect when onReceive() will be called
bool HardwareSerial::setRxFIFOFull(uint8_t fifoBytes) {
  HSERIAL_MUTEX_LOCK();
  // in case that onReceive() shall work only with RX Timeout, FIFO shall be high
  // this is a work around for an IDF issue with events and low FIFO Full value (< 3)
  if (_onReceiveCB != NULL && _onReceiveTimeout) {
    fifoBytes = 120;
    log_w("OnReceive is set to Timeout only, thus FIFO Full is now 120 bytes.");
  }
  bool retCode = uartSetRxFIFOFull(_uart, fifoBytes);  // Set new timeout
  if (fifoBytes > 0 && fifoBytes < SOC_UART_FIFO_LEN - 1) {
    _rxFIFOFull = fifoBytes;
  }
  HSERIAL_MUTEX_UNLOCK();
  return retCode;
}

// timeout is calculates in time to receive UART symbols at the UART baudrate.
// the estimation is about 11 bits per symbol (SERIAL_8N1)
bool HardwareSerial::setRxTimeout(uint8_t symbols_timeout) {
  HSERIAL_MUTEX_LOCK();

  // Zero disables timeout, thus, onReceive callback will only be called when RX FIFO reaches 120 bytes
  // Any non-zero value will activate onReceive callback based on UART baudrate with about 11 bits per symbol
  _rxTimeout = symbols_timeout;
  if (!symbols_timeout) {
    _onReceiveTimeout = false;  // only when RX timeout is disabled, we also must disable this flag
  }

  bool retCode = uartSetRxTimeout(_uart, _rxTimeout);  // Set new timeout

  HSERIAL_MUTEX_UNLOCK();
  return retCode;
}

void HardwareSerial::eventQueueReset() {
  QueueHandle_t uartEventQueue = NULL;
  if (_uart == NULL) {
    return;
  }
  uartGetEventQueue(_uart, &uartEventQueue);
  if (uartEventQueue != NULL) {
    xQueueReset(uartEventQueue);
  }
}

void HardwareSerial::_uartEventTask(void *args) {
  HardwareSerial *uart = (HardwareSerial *)args;
  uart_event_t event;
  QueueHandle_t uartEventQueue = NULL;
  uartGetEventQueue(uart->_uart, &uartEventQueue);
  if (uartEventQueue != NULL) {
    for (;;) {
      //Waiting for UART event.
      if (xQueueReceive(uartEventQueue, (void *)&event, (TickType_t)portMAX_DELAY)) {
        hardwareSerial_error_t currentErr = UART_NO_ERROR;
        switch (event.type) {
          case UART_DATA:
            if (uart->_onReceiveCB && uart->available() > 0 && ((uart->_onReceiveTimeout && event.timeout_flag) || !uart->_onReceiveTimeout)) {
              uart->_onReceiveCB();
            }
            break;
          case UART_FIFO_OVF:
            log_w("UART%d FIFO Overflow. Consider adding Hardware Flow Control to your Application.", uart->_uart_nr);
            currentErr = UART_FIFO_OVF_ERROR;
            break;
          case UART_BUFFER_FULL:
            log_w("UART%d Buffer Full. Consider increasing your buffer size of your Application.", uart->_uart_nr);
            currentErr = UART_BUFFER_FULL_ERROR;
            break;
          case UART_BREAK:
            log_v("UART%d RX break.", uart->_uart_nr);
            currentErr = UART_BREAK_ERROR;
            break;
          case UART_PARITY_ERR:
            log_v("UART%d parity error.", uart->_uart_nr);
            currentErr = UART_PARITY_ERROR;
            break;
          case UART_FRAME_ERR:
            log_v("UART%d frame error.", uart->_uart_nr);
            currentErr = UART_FRAME_ERROR;
            break;
          default: log_v("UART%d unknown event type %d.", uart->_uart_nr, event.type); break;
        }
        if (currentErr != UART_NO_ERROR) {
          if (uart->_onReceiveErrorCB) {
            uart->_onReceiveErrorCB(currentErr);
          }
        }
      }
    }
  }
  vTaskDelete(NULL);
}

void HardwareSerial::begin(unsigned long baud, uint32_t config, int8_t rxPin, int8_t txPin, bool invert, unsigned long timeout_ms, uint8_t rxfifo_full_thrhd) {
  if (_uart_nr >= SOC_UART_HP_NUM) {
    log_e("Serial number is invalid, please use a number from 0 to %u", SOC_UART_HP_NUM - 1);
    return;
  }

#if !CONFIG_DISABLE_HAL_LOCKS
  if (_lock == NULL) {
    log_e("MUTEX Lock failed. Can't begin.");
    return;
  }
#endif

  // map logical pins to GPIO numbers
  rxPin = digitalPinToGPIONumber(rxPin);
  txPin = digitalPinToGPIONumber(txPin);

  HSERIAL_MUTEX_LOCK();
  // First Time or after end() --> set default Pins
  if (!uartIsDriverInstalled(_uart)) {
    // get previously used RX/TX pins, if any.
    int8_t _rxPin = uart_get_RxPin(_uart_nr);
    int8_t _txPin = uart_get_TxPin(_uart_nr);
    switch (_uart_nr) {
      case UART_NUM_0:
        if (rxPin < 0 && txPin < 0) {
          // do not change RX0/TX0 if it has already been set before
          rxPin = _rxPin < 0 ? (int8_t)SOC_RX0 : _rxPin;
          txPin = _txPin < 0 ? (int8_t)SOC_TX0 : _txPin;
        }
        break;
#if SOC_UART_HP_NUM > 1  // may save some flash bytes...
      case UART_NUM_1:
        if (rxPin < 0 && txPin < 0) {
          // do not change RX1/TX1 if it has already been set before
          rxPin = _rxPin < 0 ? (int8_t)RX1 : _rxPin;
          txPin = _txPin < 0 ? (int8_t)TX1 : _txPin;
        }
        break;
#endif
#if SOC_UART_HP_NUM > 2  // may save some flash bytes...
      case UART_NUM_2:
        if (rxPin < 0 && txPin < 0) {
          // do not change RX2/TX2 if it has already been set before
          rxPin = _rxPin < 0 ? (int8_t)RX2 : _rxPin;
          txPin = _txPin < 0 ? (int8_t)TX2 : _txPin;
        }
        break;
#endif
    }
  }

  // IDF UART driver keeps Pin setting on restarting. Negative Pin number will keep it unmodified.
  // it will detach previous UART attached pins

  // indicates that uartbegin() has to initialize a new IDF driver
  if (_testUartBegin(_uart_nr, baud ? baud : 9600, config, rxPin, txPin, _rxBufferSize, _txBufferSize, invert, rxfifo_full_thrhd)) {
    _destroyEventTask();  // when IDF uart driver must be restarted, _eventTask must finish too
  }

  // IDF UART driver keeps Pin setting on restarting. Negative Pin number will keep it unmodified.
  // it will detach previous UART attached pins
  _uart = uartBegin(_uart_nr, baud ? baud : 9600, config, rxPin, txPin, _rxBufferSize, _txBufferSize, invert, rxfifo_full_thrhd);
  if (_uart == NULL) {
    log_e("UART driver failed to start. Please check the logs.");
    HSERIAL_MUTEX_UNLOCK();
    return;
  }
  if (!baud) {
    // using baud rate as zero, forces it to try to detect the current baud rate in place
    uartStartDetectBaudrate(_uart);
    time_t startMillis = millis();
    unsigned long detectedBaudRate = 0;
    while (millis() - startMillis < timeout_ms && !(detectedBaudRate = uartDetectBaudrate(_uart))) {
      yield();
    }

    if (detectedBaudRate) {
      delay(100);  // Give some time...
      _uart = uartBegin(_uart_nr, detectedBaudRate, config, rxPin, txPin, _rxBufferSize, _txBufferSize, invert, rxfifo_full_thrhd);
      if (_uart == NULL) {
        log_e("UART driver failed to start. Please check the logs.");
        HSERIAL_MUTEX_UNLOCK();
        return;
      }
    } else {
      log_e("Could not detect baudrate. Serial data at the port must be present within the timeout for detection to be possible");
      _uart = NULL;
    }
  }
  // create a task to deal with Serial Events when, for example, calling begin() twice to change the baudrate,
  // or when setting the callback before calling begin()
  if (_uart != NULL && (_onReceiveCB != NULL || _onReceiveErrorCB != NULL) && _eventTask == NULL) {
    _createEventTask(this);
  }

  // Set UART RX timeout
  uartSetRxTimeout(_uart, _rxTimeout);

  // Set UART FIFO Full depending on the baud rate.
  // Lower baud rates will force to emulate byte-by-byte reading
  // Higher baud rates will keep IDF default of 120 bytes for FIFO FULL Interrupt
  // It can also be changed by the application at any time
  if (!_rxFIFOFull) {  // it has not being changed before calling begin()
    //  set a default FIFO Full value for the IDF driver
    uint8_t fifoFull = 1;
    if (baud > 57600 || (_onReceiveCB != NULL && _onReceiveTimeout)) {
      fifoFull = 120;
    }
    uartSetRxFIFOFull(_uart, fifoFull);
    _rxFIFOFull = fifoFull;
  }

  HSERIAL_MUTEX_UNLOCK();
}

void HardwareSerial::updateBaudRate(unsigned long baud) {
  uartSetBaudRate(_uart, baud);
}

void HardwareSerial::end() {
  // default Serial.end() will completely disable HardwareSerial,
  // including any tasks or debug message channel (log_x()) - but not for IDF log messages!
  _onReceiveCB = NULL;
  _onReceiveErrorCB = NULL;
  if (uartGetDebug() == _uart_nr) {
    uartSetDebug(0);
  }
  _rxFIFOFull = 0;
  uartEnd(_uart_nr);    // fully detach all pins and delete the UART driver
  _destroyEventTask();  // when IDF uart driver is deleted, _eventTask must finish too
  _uart = NULL;
}

void HardwareSerial::setDebugOutput(bool en) {
  if (_uart == 0) {
    return;
  }
  if (en) {
    uartSetDebug(_uart);
  } else {
    if (uartGetDebug() == _uart_nr) {
      uartSetDebug(NULL);
    }
  }
}

int HardwareSerial::available(void) {
  return uartAvailable(_uart);
}
int HardwareSerial::availableForWrite(void) {
  return uartAvailableForWrite(_uart);
}

int HardwareSerial::peek(void) {
  if (available()) {
    return uartPeek(_uart);
  }
  return -1;
}

int HardwareSerial::read(void) {
  uint8_t c = 0;
  if (uartReadBytes(_uart, &c, 1, 0) == 1) {
    return c;
  } else {
    return -1;
  }
}

// read characters into buffer
// terminates if size characters have been read, or no further are pending
// returns the number of characters placed in the buffer
// the buffer is NOT null terminated.
size_t HardwareSerial::read(uint8_t *buffer, size_t size) {
  return uartReadBytes(_uart, buffer, size, 0);
}

// Overrides Stream::readBytes() to be faster using IDF
size_t HardwareSerial::readBytes(uint8_t *buffer, size_t length) {
  return uartReadBytes(_uart, buffer, length, (uint32_t)getTimeout());
}

void HardwareSerial::flush(void) {
  uartFlush(_uart);
}

void HardwareSerial::flush(bool txOnly) {
  uartFlushTxOnly(_uart, txOnly);
}

size_t HardwareSerial::write(uint8_t c) {
  uartWrite(_uart, c);
  return 1;
}

size_t HardwareSerial::write(const uint8_t *buffer, size_t size) {
  uartWriteBuf(_uart, buffer, size);
  return size;
}

uint32_t HardwareSerial::baudRate() {
  return uartGetBaudRate(_uart);
}
HardwareSerial::operator bool() const {
  return uartIsDriverInstalled(_uart);
}

void HardwareSerial::setRxInvert(bool invert) {
  uartSetRxInvert(_uart, invert);
}

// negative Pin value will keep it unmodified
// can be called after or before begin()
bool HardwareSerial::setPins(int8_t rxPin, int8_t txPin, int8_t ctsPin, int8_t rtsPin) {
  // map logical pins to GPIO numbers
  rxPin = digitalPinToGPIONumber(rxPin);
  txPin = digitalPinToGPIONumber(txPin);
  ctsPin = digitalPinToGPIONumber(ctsPin);
  rtsPin = digitalPinToGPIONumber(rtsPin);

  // uartSetPins() checks if pins are valid and, if necessary, detaches the previous ones
  return uartSetPins(_uart_nr, rxPin, txPin, ctsPin, rtsPin);
}

// Enables or disables Hardware Flow Control using RTS and/or CTS pins
// must use setAllPins() in order to set RTS/CTS pins
// SerialHwFlowCtrl = UART_HW_FLOWCTRL_DISABLE, UART_HW_FLOWCTRL_RTS,
//                    UART_HW_FLOWCTRL_CTS, UART_HW_FLOWCTRL_CTS_RTS
bool HardwareSerial::setHwFlowCtrlMode(SerialHwFlowCtrl mode, uint8_t threshold) {
  return uartSetHwFlowCtrlMode(_uart, mode, threshold);
}

// Sets the uart mode in the esp32 uart for use with RS485 modes
// HwFlowCtrl must be disabled and RTS pin set
// SerialMode = UART_MODE_UART, UART_MODE_RS485_HALF_DUPLEX, UART_MODE_IRDA,
// or testing mode: UART_MODE_RS485_COLLISION_DETECT, UART_MODE_RS485_APP_CTRL
bool HardwareSerial::setMode(SerialMode mode) {
  return uartSetMode(_uart, mode);
}

// minimum total RX Buffer size is the UART FIFO space (128 bytes for most SoC) + 1. IDF imposition.
size_t HardwareSerial::setRxBufferSize(size_t new_size) {

  if (_uart) {
    log_e("RX Buffer can't be resized when Serial is already running. Set it before calling begin().");
    return 0;
  }

  if (new_size <= SOC_UART_FIFO_LEN) {
    log_w("RX Buffer set to minimum value: %d.", SOC_UART_FIFO_LEN + 1);  // ESP32, S2, S3 and C3 means higher than 128
    new_size = SOC_UART_FIFO_LEN + 1;
  }

  _rxBufferSize = new_size;
  return _rxBufferSize;
}

// minimum total TX Buffer size is the UART FIFO space (128 bytes for most SoC).
size_t HardwareSerial::setTxBufferSize(size_t new_size) {

  if (_uart) {
    log_e("TX Buffer can't be resized when Serial is already running. Set it before calling begin().");
    return 0;
  }

  if (new_size <= SOC_UART_FIFO_LEN) {
    log_w("TX Buffer set to minimum value: %d.", SOC_UART_FIFO_LEN);  // ESP32, S2, S3 and C3 means higher than 128
    _txBufferSize = 0;                                                // it will use just UART FIFO with SOC_UART_FIFO_LEN bytes (128 for most SoC)
    return SOC_UART_FIFO_LEN;
  }
  // if new_size is higher than SOC_UART_FIFO_LEN, TX Ringbuffer will be active and it will be used to report back "availableToWrite()"
  _txBufferSize = new_size;
  return new_size;
}<|MERGE_RESOLUTION|>--- conflicted
+++ resolved
@@ -27,21 +27,11 @@
 
 #if SOC_UART_HP_NUM > 1
 void serialEvent1(void) __attribute__((weak));
-<<<<<<< HEAD
-void serialEvent1(void) {}
-#endif /* SOC_UART_HP_NUM > 1 */
-=======
 #endif /* SOC_UART_NUM > 1 */
->>>>>>> f083e2df
 
 #if SOC_UART_HP_NUM > 2
 void serialEvent2(void) __attribute__((weak));
-<<<<<<< HEAD
-void serialEvent2(void) {}
-#endif /* SOC_UART_HP_NUM > 2 */
-=======
 #endif /* SOC_UART_NUM > 2 */
->>>>>>> f083e2df
 
 #if !defined(NO_GLOBAL_INSTANCES) && !defined(NO_GLOBAL_SERIAL)
 // There is always Seria0 for UART0
@@ -77,15 +67,6 @@
   if (serialEvent && Serial0.available()) {
     serialEvent();
   }
-<<<<<<< HEAD
-#if SOC_UART_HP_NUM > 1
-  if (Serial1.available()) {
-    serialEvent1();
-  }
-#endif
-#if SOC_UART_HP_NUM > 2
-  if (Serial2.available()) {
-=======
 #if SOC_UART_NUM > 1
   if (serialEvent1 && Serial1.available()) {
     serialEvent1();
@@ -93,7 +74,6 @@
 #endif
 #if SOC_UART_NUM > 2
   if (serialEvent2 && Serial2.available()) {
->>>>>>> f083e2df
     serialEvent2();
   }
 #endif
