{
<<<<<<< HEAD
  "targets": {
    "esp32c3": false,
    "esp32p4": false,
    "esp32s2": false
  }
=======
  "requires": [
    "CONFIG_BT_ENABLED=y",
    "CONFIG_BLUEDROID_ENABLED=y"
  ]
>>>>>>> e403f0b4
}<|MERGE_RESOLUTION|>--- conflicted
+++ resolved
@@ -1,14 +1,6 @@
 {
-<<<<<<< HEAD
-  "targets": {
-    "esp32c3": false,
-    "esp32p4": false,
-    "esp32s2": false
-  }
-=======
   "requires": [
     "CONFIG_BT_ENABLED=y",
     "CONFIG_BLUEDROID_ENABLED=y"
   ]
->>>>>>> e403f0b4
 }