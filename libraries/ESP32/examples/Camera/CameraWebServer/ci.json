--- conflicted
+++ resolved
@@ -1,14 +1,5 @@
 {
-<<<<<<< HEAD
-  "targets": {
-    "esp32c3": false,
-    "esp32c6": false,
-    "esp32h2": false,
-    "esp32p4": false
-  }
-=======
   "requires": [
     "CONFIG_CAMERA_TASK_STACK_SIZE=[0-9]+"
   ]
->>>>>>> e403f0b4
 }