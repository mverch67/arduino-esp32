// Copyright 2024 Espressif Systems (Shanghai) PTE LTD
//
// Licensed under the Apache License, Version 2.0 (the "License");
// you may not use this file except in compliance with the License.
// You may obtain a copy of the License at

//     http://www.apache.org/licenses/LICENSE-2.0
//
// Unless required by applicable law or agreed to in writing, software
// distributed under the License is distributed on an "AS IS" BASIS,
// WITHOUT WARRANTIES OR CONDITIONS OF ANY KIND, either express or implied.
// See the License for the specific language governing permissions and
// limitations under the License.

#pragma once
#include <sdkconfig.h>
#ifdef CONFIG_ESP_MATTER_ENABLE_DATA_MODEL

#include <Arduino.h>
#include <esp_matter.h>
#include <ColorFormat.h>
#include <MatterEndpoints/MatterGenericSwitch.h>
#include <MatterEndpoints/MatterOnOffLight.h>
#include <MatterEndpoints/MatterDimmableLight.h>
#include <MatterEndpoints/MatterColorTemperatureLight.h>
#include <MatterEndpoints/MatterColorLight.h>
#include <MatterEndpoints/MatterEnhancedColorLight.h>
#include <MatterEndpoints/MatterFan.h>
#include <MatterEndpoints/MatterTemperatureSensor.h>
#include <MatterEndpoints/MatterHumiditySensor.h>
<<<<<<< HEAD
#include <MatterEndpoints/MatterContactSensor.h>
=======
#include <MatterEndpoints/MatterPressureSensor.h>
>>>>>>> 639a08eb

using namespace esp_matter;

class ArduinoMatter {
public:
  static inline String getManualPairingCode() {
    // return the pairing code for manual pairing
    return String("34970112332");
  }
  static inline String getOnboardingQRCodeUrl() {
    // return the URL for the QR code for onboarding
    return String("https://project-chip.github.io/connectedhomeip/qrcode.html?data=MT:Y.K9042C00KA0648G00");
  }
  static void begin();
  static bool isDeviceCommissioned();
#if CHIP_DEVICE_CONFIG_ENABLE_WIFI_STATION
  static bool isWiFiConnected();
#endif
#if CHIP_DEVICE_CONFIG_ENABLE_THREAD
  static bool isThreadConnected();
#endif
  static bool isDeviceConnected();
  static void decommission();

  // list of Matter EndPoints Friend Classes
  friend class MatterGenericSwitch;
  friend class MatterOnOffLight;
  friend class MatterDimmableLight;
  friend class MatterColorTemperatureLight;
  friend class MatterColorLight;
  friend class MatterEnhancedColorLight;
  friend class MatterFan;
  friend class MatterTemperatureSensor;
  friend class MatterHumiditySensor;
<<<<<<< HEAD
  friend class MatterContactSensor;
=======
  friend class MatterPressureSensor;
>>>>>>> 639a08eb

protected:
  static void _init();
};

extern ArduinoMatter Matter;

#endif /* CONFIG_ESP_MATTER_ENABLE_DATA_MODEL */<|MERGE_RESOLUTION|>--- conflicted
+++ resolved
@@ -28,11 +28,8 @@
 #include <MatterEndpoints/MatterFan.h>
 #include <MatterEndpoints/MatterTemperatureSensor.h>
 #include <MatterEndpoints/MatterHumiditySensor.h>
-<<<<<<< HEAD
 #include <MatterEndpoints/MatterContactSensor.h>
-=======
 #include <MatterEndpoints/MatterPressureSensor.h>
->>>>>>> 639a08eb
 
 using namespace esp_matter;
 
@@ -67,11 +64,8 @@
   friend class MatterFan;
   friend class MatterTemperatureSensor;
   friend class MatterHumiditySensor;
-<<<<<<< HEAD
   friend class MatterContactSensor;
-=======
   friend class MatterPressureSensor;
->>>>>>> 639a08eb
 
 protected:
   static void _init();
